--- conflicted
+++ resolved
@@ -306,14 +306,10 @@
 
 ifneq (,$(filter lis3mdl,$(USEMODULE)))
   FEATURES_REQUIRED += periph_i2c
-<<<<<<< HEAD
-  USEMODULE += xtimer
-=======
-  USEMODULE += adcxx1c
+  USEMODULE += xtimer
 endif
 
 ifneq (,$(filter tja1042,$(USEMODULE)))
   USEMODULE += can_trx
   FEATURES_REQUIRED += periph_gpio
->>>>>>> cf96c4ec
 endif