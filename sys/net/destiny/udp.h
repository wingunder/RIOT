--- conflicted
+++ resolved
@@ -1,4 +1,3 @@
-<<<<<<< HEAD
 /**
  * Destiny TCP header
  *
@@ -42,50 +41,4 @@
 uint16_t udp_csum(ipv6_hdr_t *ipv6_header, udp_hdr_t *udp_header);
 void udp_packet_handler(void);
 
-#endif /* UDP_H_ */
-=======
-/**
- * Destiny TCP header
- *
- * Copyright (C) 2013  INRIA.
- *
- * This file subject to the terms and conditions of the GNU Lesser General
- * Public License. See the file LICENSE in the top level directory for more
- * details.
- *
- * @ingroup destiny 
- * @{
- * @file    udp.c
- * @brief   UDP data structs and prototypes
- * @author  Oliver Gesch <oliver.gesch@googlemail.com>
- * @}
- */
-
-/*
- * udp.h
- *
- *  Created on: 05.09.2011
- *      Author: Oliver
- */
-
-#ifndef UDP_H_
-#define UDP_H_
-
-#define UDP_HDR_LEN 				8
-
-#define UDP_STACK_SIZE 				512
-
-#include "../sixlowpan/sixlowip.h"
-
-typedef struct __attribute__((packed)) udp_h_t {
-    uint16_t src_port;
-    uint16_t dst_port;
-    uint16_t length;
-    uint16_t checksum;
-} udp_hdr_t;
-
-uint16_t udp_csum(ipv6_hdr_t *ipv6_header, udp_hdr_t *udp_header);
-void udp_packet_handler(void);
-
-#endif /* UDP_H_ */
->>>>>>> a3b754b6
+#endif /* UDP_H_ */