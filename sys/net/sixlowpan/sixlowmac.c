--- conflicted
+++ resolved
@@ -225,11 +225,6 @@
 
     p.data = buf;
     msg_send_receive(&mesg, &transceiver_rsp, transceiver_pid);
-<<<<<<< HEAD
-    printf("%s, %u: %"PRIu32"\n", __FILE__, __LINE__, transceiver_rsp.content.value);
-=======
-    //printf("%s, %u: %lu\n", __FILE__, __LINE__, transceiver_rsp.content.value);
->>>>>>> d9c9f38c
 
     hwtimer_wait(5000);
 }
