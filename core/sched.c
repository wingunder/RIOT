--- conflicted
+++ resolved
@@ -117,18 +117,9 @@
         //                break;
         //            }
         //        }
-<<<<<<< HEAD
         if (active_thread->pid != last_pid) {
             last_pid = active_thread->pid;
         }
-=======
-#if SCHEDSTATISTICS
-        if ((sched_cb) && (my_fk_thread->pid != last_pid)) {
-            sched_cb(hwtimer_now(), my_fk_thread->pid);
-            last_pid = my_fk_thread->pid;
-        }
-#endif
->>>>>>> e89dc07a
     }
 
     DEBUG("scheduler: next task: %s\n", my_active_thread->name);
